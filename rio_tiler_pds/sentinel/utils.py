"""Sentinel 1 & 2 utility functions."""

import re
from typing import Any, Dict

from ..errors import InvalidSentinelSceneId


def s2_sceneid_parser(sceneid: str) -> Dict:
    """Parse Sentinel 2 scene id.

    Args:
        sceneid (str): Sentinel-2 sceneid.

    Returns:
        dict: dictionary with metadata constructed from the sceneid.

    Raises:
        InvalidSentinelSceneId: If `sceneid` doesn't match the regex schema.

    Examples:
        >>> s2_sceneid_parser('S2A_L1C_20170729_19UDP_0')

        >>> s2_sceneid_parser('S2A_L2A_20170729_19UDP_0')

        >>> s2_sceneid_parser('S2A_29RKH_20200219_0_L2A')

    """
    if re.match(
        "^S2[AB]_L[0-2][A-C]_[0-9]{8}_[0-9]{2}[A-Z]{3}_[0-9]{1,2}$", sceneid
    ):  # Legacy sceneid format
        pattern = (
            r"^S"
            r"(?P<sensor>\w{1})"
            r"(?P<satellite>[AB]{1})"
            r"_"
            r"(?P<processingLevel>L[0-2][ABC])"
            r"_"
            r"(?P<acquisitionYear>[0-9]{4})"
            r"(?P<acquisitionMonth>[0-9]{2})"
            r"(?P<acquisitionDay>[0-9]{2})"
            r"_"
            r"(?P<utm>[0-9]{2})"
            r"(?P<lat>\w{1})"
            r"(?P<sq>\w{2})"
            r"_"
            r"(?P<num>[0-9]{1,2})$"
        )

    elif re.match(
<<<<<<< HEAD
        "^S2[AB]_[0-9]{1,2}[A-Z]{3}_[0-9]{8}_[0-9]_L[0-2][A-C]$", sceneid
=======
        "^S2[AB]_[0-9]{2}[A-Z]{3}_[0-9]{8}_[0-9]{1,2}_L[0-2][A-C]$", sceneid
>>>>>>> 62fcf782
    ):  # New sceneid format
        pattern = (
            r"^S"
            r"(?P<sensor>\w{1})"
            r"(?P<satellite>[AB]{1})"
            r"_"
            r"(?P<utm>[0-9]{1,2})"
            r"(?P<lat>\w{1})"
            r"(?P<sq>\w{2})"
            r"_"
            r"(?P<acquisitionYear>[0-9]{4})"
            r"(?P<acquisitionMonth>[0-9]{2})"
            r"(?P<acquisitionDay>[0-9]{2})"
            r"_"
            r"(?P<num>[0-9]{1,2})"
            r"_"
            r"(?P<processingLevel>L[0-2][ABC])$"
        )
    else:
        raise InvalidSentinelSceneId("Could not match {}".format(sceneid))

    meta: Dict[str, Any] = re.match(pattern, sceneid, re.IGNORECASE).groupdict()
    meta[
        "scene"
    ] = "S{sensor}{satellite}_{utm}{lat}{sq}_{acquisitionYear}{acquisitionMonth}{acquisitionDay}_{num}_{processingLevel}".format(
        **meta
    )
    meta["date"] = "{}-{}-{}".format(
        meta["acquisitionYear"], meta["acquisitionMonth"], meta["acquisitionDay"]
    )

    meta["_utm"] = meta["utm"].lstrip("0")
    meta["_month"] = meta["acquisitionMonth"].lstrip("0")
    meta["_day"] = meta["acquisitionDay"].lstrip("0")
    meta["_levelLow"] = meta["processingLevel"].lower()

    return meta


def s1_sceneid_parser(sceneid: str) -> Dict:
    """Parse Sentinel 1 scene id.

    Args:
        sceneid (str): Sentinel-1 sceneid.

    Returns:
        dict: dictionary with metadata constructed from the sceneid.

    Raises:
        InvalidSentinelSceneId: If `sceneid` doesn't match the regex schema.

    Examples:
        >>> s1_sceneid_parser('S1A_IW_GRDH_1SDV_20180716T004042_20180716T004107_022812_02792A_FD5B')

    """
    if not re.match(
        "^S1[AB]_(IW)|(EW)_[A-Z]{3}[FHM]_[0-9][SA][A-Z]{2}_[0-9]{8}T[0-9]{6}_[0-9]{8}T[0-9]{6}_[0-9A-Z]{6}_[0-9A-Z]{6}_[0-9A-Z]{4}$",
        sceneid,
    ):
        raise InvalidSentinelSceneId("Could not match {}".format(sceneid))

    sentinel_pattern = (
        r"^S"
        r"(?P<sensor>\w{1})"
        r"(?P<satellite>[AB]{1})"
        r"_"
        r"(?P<beam>[A-Z]{2})"
        r"_"
        r"(?P<product>[A-Z]{3})"
        r"(?P<resolution>[FHM])"
        r"_"
        r"(?P<processing_level>[0-9])"
        r"(?P<product_class>[SA])"
        r"(?P<polarisation>(SH)|(SV)|(DH)|(DV)|(HH)|(HV)|(VV)|(VH))"
        r"_"
        r"(?P<startDateTime>[0-9]{8}T[0-9]{6})"
        r"_"
        r"(?P<stopDateTime>[0-9]{8}T[0-9]{6})"
        r"_"
        r"(?P<absolute_orbit>[0-9]{6})"
        r"_"
        r"(?P<mission_task>[0-9A-Z]{6})"
        r"_"
        r"(?P<product_id>[0-9A-Z]{4})$"
    )

    meta: Dict[str, Any] = re.match(
        sentinel_pattern, sceneid, re.IGNORECASE
    ).groupdict()

    meta["acquisitionYear"] = meta["startDateTime"][0:4]
    meta["acquisitionMonth"] = meta["startDateTime"][4:6]
    meta["acquisitionDay"] = meta["startDateTime"][6:8]

    meta["scene"] = sceneid
    meta["date"] = "{}-{}-{}".format(
        meta["acquisitionYear"], meta["acquisitionMonth"], meta["acquisitionDay"]
    )
    meta["_month"] = meta["acquisitionMonth"].lstrip("0")
    meta["_day"] = meta["acquisitionDay"].lstrip("0")
    return meta<|MERGE_RESOLUTION|>--- conflicted
+++ resolved
@@ -27,7 +27,7 @@
 
     """
     if re.match(
-        "^S2[AB]_L[0-2][A-C]_[0-9]{8}_[0-9]{2}[A-Z]{3}_[0-9]{1,2}$", sceneid
+        "^S2[AB]_L[0-2][A-C]_[0-9]{8}_[0-9]{1,2}[A-Z]{3}_[0-9]{1,2}$", sceneid
     ):  # Legacy sceneid format
         pattern = (
             r"^S"
@@ -40,7 +40,7 @@
             r"(?P<acquisitionMonth>[0-9]{2})"
             r"(?P<acquisitionDay>[0-9]{2})"
             r"_"
-            r"(?P<utm>[0-9]{2})"
+            r"(?P<utm>[0-9]{1,2})"
             r"(?P<lat>\w{1})"
             r"(?P<sq>\w{2})"
             r"_"
@@ -48,11 +48,7 @@
         )
 
     elif re.match(
-<<<<<<< HEAD
-        "^S2[AB]_[0-9]{1,2}[A-Z]{3}_[0-9]{8}_[0-9]_L[0-2][A-C]$", sceneid
-=======
-        "^S2[AB]_[0-9]{2}[A-Z]{3}_[0-9]{8}_[0-9]{1,2}_L[0-2][A-C]$", sceneid
->>>>>>> 62fcf782
+        "^S2[AB]_[0-9]{1,2}[A-Z]{3}_[0-9]{8}_[0-9]{1,2}_L[0-2][A-C]$", sceneid
     ):  # New sceneid format
         pattern = (
             r"^S"
