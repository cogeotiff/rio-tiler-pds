repos:
  - repo: https://github.com/abravalheri/validate-pyproject
    rev: v0.12.1
    hooks:
      - id: validate-pyproject

  - repo: https://github.com/psf/black
<<<<<<< HEAD
    rev: 22.10.0
=======
    rev: 22.12.0
>>>>>>> 9a042853
    hooks:
      - id: black
        language_version: python

  - repo: https://github.com/PyCQA/isort
<<<<<<< HEAD
    rev: 5.10.1
=======
    rev: 5.12.0
>>>>>>> 9a042853
    hooks:
      - id: isort
        language_version: python

<<<<<<< HEAD
  - repo: https://github.com/PyCQA/flake8
    rev: 6.0.0
=======
  - repo: https://github.com/charliermarsh/ruff-pre-commit
    rev: v0.0.238
>>>>>>> 9a042853
    hooks:
      - id: ruff
        args: ["--fix"]

  - repo: https://github.com/pre-commit/mirrors-mypy
    rev: v0.991
    hooks:
      - id: mypy
        language_version: python
<<<<<<< HEAD
        additional_dependencies:
          - attrs
=======
        # No reason to run if only tests have changed. They intentionally break typing.
        exclude: tests/.*
        additional_dependencies:
        - types-attrs
>>>>>>> 9a042853
<|MERGE_RESOLUTION|>--- conflicted
+++ resolved
@@ -5,32 +5,19 @@
       - id: validate-pyproject
 
   - repo: https://github.com/psf/black
-<<<<<<< HEAD
-    rev: 22.10.0
-=======
     rev: 22.12.0
->>>>>>> 9a042853
     hooks:
       - id: black
         language_version: python
 
   - repo: https://github.com/PyCQA/isort
-<<<<<<< HEAD
-    rev: 5.10.1
-=======
     rev: 5.12.0
->>>>>>> 9a042853
     hooks:
       - id: isort
         language_version: python
 
-<<<<<<< HEAD
-  - repo: https://github.com/PyCQA/flake8
-    rev: 6.0.0
-=======
   - repo: https://github.com/charliermarsh/ruff-pre-commit
     rev: v0.0.238
->>>>>>> 9a042853
     hooks:
       - id: ruff
         args: ["--fix"]
@@ -40,12 +27,7 @@
     hooks:
       - id: mypy
         language_version: python
-<<<<<<< HEAD
-        additional_dependencies:
-          - attrs
-=======
         # No reason to run if only tests have changed. They intentionally break typing.
         exclude: tests/.*
         additional_dependencies:
-        - types-attrs
->>>>>>> 9a042853
+        - types-attrs